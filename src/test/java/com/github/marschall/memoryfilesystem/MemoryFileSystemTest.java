package com.github.marschall.memoryfilesystem;

import static com.github.marschall.memoryfilesystem.Constants.SAMPLE_ENV;
import static com.github.marschall.memoryfilesystem.FileContentsMatcher.hasContents;
import static com.github.marschall.memoryfilesystem.FileExistsMatcher.exists;
import static com.github.marschall.memoryfilesystem.FileUtility.setContents;
import static com.github.marschall.memoryfilesystem.IsAbsoluteMatcher.isAbsolute;
import static com.github.marschall.memoryfilesystem.IsAbsoluteMatcher.isRelative;
import static com.github.marschall.memoryfilesystem.IsSameFileMatcher.isSameFile;
import static java.nio.charset.StandardCharsets.US_ASCII;
import static java.nio.charset.StandardCharsets.UTF_8;
import static java.nio.file.LinkOption.NOFOLLOW_LINKS;
import static java.nio.file.StandardOpenOption.APPEND;
import static java.nio.file.StandardOpenOption.CREATE_NEW;
import static java.nio.file.StandardOpenOption.DELETE_ON_CLOSE;
import static java.nio.file.StandardOpenOption.READ;
import static java.nio.file.StandardOpenOption.TRUNCATE_EXISTING;
import static java.nio.file.StandardOpenOption.WRITE;
import static org.hamcrest.MatcherAssert.assertThat;
import static org.hamcrest.Matchers.empty;
import static org.hamcrest.Matchers.equalTo;
import static org.hamcrest.Matchers.greaterThan;
import static org.hamcrest.Matchers.isA;
import static org.hamcrest.Matchers.lessThan;
import static org.hamcrest.Matchers.not;
import static org.junit.Assert.assertArrayEquals;
import static org.junit.Assert.assertEquals;
import static org.junit.Assert.assertFalse;
import static org.junit.Assert.assertNotNull;
import static org.junit.Assert.assertNull;
import static org.junit.Assert.assertSame;
import static org.junit.Assert.assertTrue;
import static org.junit.Assert.fail;

import java.io.BufferedWriter;
import java.io.IOException;
import java.io.InputStream;
import java.io.OutputStream;
import java.net.URI;
import java.net.URISyntaxException;
import java.nio.ByteBuffer;
import java.nio.channels.AsynchronousFileChannel;
import java.nio.channels.CompletionHandler;
import java.nio.channels.FileChannel;
import java.nio.channels.FileLock;
import java.nio.channels.NonWritableChannelException;
import java.nio.channels.OverlappingFileLockException;
import java.nio.channels.SeekableByteChannel;
import java.nio.file.FileAlreadyExistsException;
import java.nio.file.FileStore;
import java.nio.file.FileSystem;
import java.nio.file.FileSystemException;
import java.nio.file.FileSystemLoopException;
import java.nio.file.FileSystems;
import java.nio.file.Files;
import java.nio.file.NoSuchFileException;
import java.nio.file.NotLinkException;
import java.nio.file.Path;
import java.nio.file.Paths;
import java.nio.file.ProviderMismatchException;
import java.nio.file.attribute.BasicFileAttributeView;
import java.nio.file.attribute.BasicFileAttributes;
import java.nio.file.attribute.FileTime;
import java.nio.file.attribute.PosixFileAttributeView;
import java.nio.file.attribute.UserDefinedFileAttributeView;
import java.text.ParseException;
import java.text.SimpleDateFormat;
import java.util.Arrays;
import java.util.Collections;
import java.util.HashMap;
import java.util.Iterator;
import java.util.List;
import java.util.Map;
import java.util.concurrent.CountDownLatch;
import java.util.concurrent.ExecutionException;
import java.util.concurrent.Future;

import org.junit.Ignore;
import org.junit.Rule;
import org.junit.Test;

public class MemoryFileSystemTest {

  // spawn more tree blocks
  private static final int SAMPLE_ITERATIONS = 1000;

  private static final byte[] SAMPLE_DATA = new byte[]{0, 1, 2, 3, 4, 5, 6, 7, 8, 9};

  @Rule
  public final FileSystemRule rule = new FileSystemRule();

  @Test
  public void tryLockNoArguments() throws IOException {
    FileSystem fileSystem = this.rule.getFileSystem();

    Path path = fileSystem.getPath("file.txt");
    Files.createFile(path);
    setContents(path, "0123456789");

    try (FileChannel channel = FileChannel.open(path, WRITE)) {
      FileLock firstLock = channel.tryLock();
      assertNotNull(firstLock);
      assertTrue("valid", firstLock.isValid());
      assertFalse("shared", firstLock.isShared());

      assertNull(channel.tryLock());

      assertSame(channel, firstLock.acquiredBy());
      assertSame(channel, firstLock.channel());

      firstLock.release();
      assertFalse("valid", firstLock.isValid());

      FileLock secondLock = channel.tryLock();
      assertNotNull(secondLock);
    }

  }

  @Test
  public void overLappingLocking() throws IOException {
    FileSystem fileSystem = this.rule.getFileSystem();

    Path path = fileSystem.getPath("file.txt");
    FileUtility.createAndSetContents(path, "0123456789");

    try (FileChannel firstChannel = FileChannel.open(path, WRITE)) {

      FileLock firstLock = firstChannel.lock(2L, 6L, true);

      assertTrue("valid", firstLock.isValid());
      assertTrue("shared", firstLock.isShared());
      firstLock.release();
      assertFalse("valid", firstLock.isValid());

      firstLock = firstChannel.lock(2L, 6L, false);

      assertTrue("valid", firstLock.isValid());
      assertFalse("shared", firstLock.isShared());

      try (FileChannel secondChannel = FileChannel.open(path, WRITE)) {

        assertNull(secondChannel.tryLock());
        assertNull(secondChannel.tryLock(1L, 8L, true));
        assertNull(secondChannel.tryLock(1L, 8L, false));

        try {
          secondChannel.lock(1L, 8L, true);
        } catch (OverlappingFileLockException e) {
          // should reach here
        }

        try {
          secondChannel.lock(1L, 8L, false);
        } catch (OverlappingFileLockException e) {
          // should reach here
        }

        FileLock secondLock = secondChannel.lock(0L, 2L, true);
        assertNotNull(secondLock);
        secondLock.release();

        // closing the first channel should release the first lock
        firstChannel.close();

        assertFalse("valid", firstLock.isValid());

        secondLock = secondChannel.lock();
        assertNotNull(secondLock);

      }

    }
  }

  @Test
  public void writeByteArrayAppending() throws IOException {
    FileSystem fileSystem = this.rule.getFileSystem();

    Path path = fileSystem.getPath("file.txt");
    FileUtility.createAndSetContents(path, "z");

    byte[] data = new byte[]{'a', 'b', 'c', 'd'};

    try (OutputStream outputStream = Files.newOutputStream(path, APPEND)) {
      outputStream.write(data, 1, 2);
    }

    assertThat(path, hasContents("zbc"));
  }

  @Test
  public void writeByteArrayNonAppending() throws IOException {
    FileSystem fileSystem = this.rule.getFileSystem();

    Path path = fileSystem.getPath("file.txt");
    byte[] data = new byte[]{'a', 'b', 'c', 'd'};

    try (OutputStream outputStream = Files.newOutputStream(path, CREATE_NEW)) {
      outputStream.write(data, 1, 2);
    }

    assertThat(path, hasContents("bc"));
  }

  @Test
  public void readIntoBuffer() throws IOException {
    FileSystem fileSystem = this.rule.getFileSystem();

    Path path = fileSystem.getPath("file.txt");
    FileUtility.createAndSetContents(path, "abcd");

    byte[] data = new byte[2];

    try (FileChannel channel = FileChannel.open(path, READ)) {
      long read = channel.read(ByteBuffer.wrap(data), 1L);
      assertEquals("bytes read", 2L, read);
    }

    assertArrayEquals(new byte[]{'b', 'c'}, data);
  }

  @Test
  public void scatteringRead() throws IOException {
    FileSystem fileSystem = this.rule.getFileSystem();

    Path path = fileSystem.getPath("file.txt");
    Files.createFile(path);
    setContents(path, "abcd");

    byte[] a = new byte[1];
    byte[] b = new byte[1];
    byte[] c = new byte[1];
    byte[] d = new byte[1];

    try (FileChannel channel = FileChannel.open(path, READ)) {
      ByteBuffer[] buffers = new ByteBuffer[]{ByteBuffer.wrap(a), ByteBuffer.wrap(b), ByteBuffer.wrap(c), ByteBuffer.wrap(d)};
      long read = channel.read(buffers, 1, 2);
      assertEquals("bytes read", 2L, read);
    }

    assertArrayEquals(new byte[]{0}, a);
    assertArrayEquals(new byte[]{'a'}, b);
    assertArrayEquals(new byte[]{'b'}, c);
    assertArrayEquals(new byte[]{0}, d);
  }

  @Test
  public void scatteringReadBufferTooSmall() throws IOException {
    FileSystem fileSystem = this.rule.getFileSystem();

    Path path = fileSystem.getPath("file.txt");
    FileUtility.createAndSetContents(path, "abcdef");

    byte[] a = new byte[1];
    byte[] b = new byte[1];
    byte[] c = new byte[1];
    byte[] d = new byte[1];

    try (FileChannel channel = FileChannel.open(path, READ)) {
      ByteBuffer[] buffers = new ByteBuffer[]{ByteBuffer.wrap(a), ByteBuffer.wrap(b), ByteBuffer.wrap(c), ByteBuffer.wrap(d)};
      long read = channel.read(buffers);
      assertEquals("bytes read", 4L, read);
    }

    assertArrayEquals(new byte[]{'a'}, a);
    assertArrayEquals(new byte[]{'b'}, b);
    assertArrayEquals(new byte[]{'c'}, c);
    assertArrayEquals(new byte[]{'d'}, d);
  }

  @Test
  public void scatteringWrite() throws IOException {
    FileSystem fileSystem = this.rule.getFileSystem();

    Path path = fileSystem.getPath("file.txt");
    ByteBuffer a = ByteBuffer.wrap(new byte[]{'a'});
    ByteBuffer b = ByteBuffer.wrap(new byte[]{'b'});
    ByteBuffer c = ByteBuffer.wrap(new byte[]{'c'});
    ByteBuffer d = ByteBuffer.wrap(new byte[]{'d'});

    try (FileChannel channel = FileChannel.open(path, CREATE_NEW, WRITE)) {
      long written = channel.write(new ByteBuffer[]{a, b, c, d}, 1, 2);
      assertEquals("byte written", 2L, written);
    }
    assertThat(path, hasContents("bc"));
  }

  @Test
  public void scatteringWriteAppend() throws IOException {
    FileSystem fileSystem = this.rule.getFileSystem();

    Path path = fileSystem.getPath("file.txt");

    FileUtility.createAndSetContents(path, "z");

    ByteBuffer a = ByteBuffer.wrap(new byte[]{'a'});
    ByteBuffer b = ByteBuffer.wrap(new byte[]{'b'});
    ByteBuffer c = ByteBuffer.wrap(new byte[]{'c'});
    ByteBuffer d = ByteBuffer.wrap(new byte[]{'d'});

    try (FileChannel channel = FileChannel.open(path, APPEND)) {
      long written = channel.write(new ByteBuffer[]{a, b, c, d}, 1, 2);
      assertEquals("byte written", 2L, written);
    }
    assertThat(path, hasContents("zbc"));
  }

  @Test
  public void writeAsyncChannelTruncate() throws IOException, InterruptedException, ExecutionException {
    FileSystem fileSystem = this.rule.getFileSystem();

    Path path = fileSystem.getPath("async.txt");
    FileUtility.createAndSetContents(path, "abc");

    try (AsynchronousFileChannel channel = AsynchronousFileChannel.open(path, WRITE)) {
      assertEquals(3L, channel.size());
      AsynchronousFileChannel result = channel.truncate(2L);
      assertSame(channel, result);
      assertEquals(2L, channel.size());
    }
    assertThat(path, hasContents("ab"));
  }

  @Test
  public void writeSyncChannelTruncate() throws IOException, InterruptedException, ExecutionException {
    FileSystem fileSystem = this.rule.getFileSystem();

    Path path = fileSystem.getPath("async.txt");
    FileUtility.createAndSetContents(path, "abc");

    try (FileChannel channel = FileChannel.open(path, WRITE)) {
      assertEquals(3L, channel.size());
      FileChannel result = channel.truncate(2L);
      assertSame(channel, result);
      assertEquals(2L, channel.size());
    }
    assertThat(path, hasContents("ab"));
  }

  @Test
  public void regressionIssue33() throws IOException {
    // https://github.com/marschall/memoryfilesystem/issues/33
    Path path = this.rule.getFileSystem().getPath("one").toAbsolutePath();
    Files.write(path, "hallo world".getBytes(UTF_8));
    Files.readAllBytes(path);
  }

  @Test
  public void regressionIssue48() throws IOException {
    Path path = this.rule.getFileSystem().getPath("file");
    try (OutputStream stream = Files.newOutputStream(path)) {
      for (int i = 0; i <= 255; i++) {
        stream.write(i);
      }
    }
    try (InputStream stream = Files.newInputStream(path)) {
      for (int i = 0; i <= 255; i++) {
        assertEquals(i, stream.read());
      }
      assertEquals(-1, stream.read());
    }
  }

  @Test
  public void blockChannelRead() throws IOException {
    // https://github.com/marschall/memoryfilesystem/issues/33
    Path path = this.rule.getFileSystem().getPath("one").toAbsolutePath();
    byte[] data = new byte[]{'a', 'b'};
    Files.write(path, data);
    byte[] readBack = new byte[data.length];
    try (SeekableByteChannel channel = Files.newByteChannel(path)) {
      ByteBuffer buffer = ByteBuffer.wrap(readBack);
      assertEquals(data.length, channel.read(buffer));
    }
    assertArrayEquals(data, readBack);
  }

  @Test
  public void writeAsyncChannelBasicMethods() throws IOException, InterruptedException, ExecutionException {
    FileSystem fileSystem = this.rule.getFileSystem();

    Path path = fileSystem.getPath("async.txt");
    FileUtility.createAndSetContents(path, "z");

    try (AsynchronousFileChannel channel = AsynchronousFileChannel.open(path, WRITE)) {
      assertTrue("open", channel.isOpen());

      assertEquals(1L, channel.size());

      channel.close();

      assertFalse("open", channel.isOpen());
    }
  }

  @Test
  public void writeAsyncChannelWriteCompletionHandler() throws IOException, InterruptedException, ExecutionException {
    FileSystem fileSystem = this.rule.getFileSystem();

    Path path = fileSystem.getPath("async.txt");
    FileUtility.createAndSetContents(path, "z");

    try (AsynchronousFileChannel channel = AsynchronousFileChannel.open(path, WRITE)) {
      Object attachment = new Object();
      ByteBuffer buffer = ByteBuffer.wrap(new byte[]{'a', 'b'});

      CompletionHandlerStub<Integer, Object> handler = new CompletionHandlerStub<>();

      channel.write(buffer, 1L, attachment, handler);

      handler.await();

      assertTrue(handler.isCompleted());
      assertFalse(handler.isFailed());

      assertSame("attachment", attachment, handler.getAttachment());
      assertEquals("bytes written", 2, handler.getResult().intValue());
    }

    assertThat(path, hasContents("zab"));
  }

  @Test
  public void writeAsyncChannelReadCompletionHandler() throws IOException, InterruptedException, ExecutionException {
    FileSystem fileSystem = this.rule.getFileSystem();

    Path path = fileSystem.getPath("async.txt");
    FileUtility.createAndSetContents(path, "abcd");

    try (AsynchronousFileChannel channel = AsynchronousFileChannel.open(path, READ)) {
      Object attachment = new Object();
      byte[] data = new byte[2];
      ByteBuffer buffer = ByteBuffer.wrap(data);

      CompletionHandlerStub<Integer, Object> handler = new CompletionHandlerStub<>();

      channel.read(buffer, 1L, attachment, handler);

      handler.await();

      assertTrue(handler.isCompleted());
      assertFalse(handler.isFailed());

      assertSame("attachment", attachment, handler.getAttachment());
      assertEquals("bytes read", 2, handler.getResult().intValue());
      assertArrayEquals(new byte[]{'b', 'c'}, data);
    }

    assertThat(path, hasContents("abcd"));
  }

  @Test
  public void writeAsyncChannelWriteIoException() throws IOException, InterruptedException, ExecutionException {
    FileSystem fileSystem = this.rule.getFileSystem();

    Path path = fileSystem.getPath("async.txt");
    FileUtility.createAndSetContents(path, "z");

    try (AsynchronousFileChannel channel = AsynchronousFileChannel.open(path, READ)) {
      Object attachment = new Object();
      ByteBuffer buffer = ByteBuffer.wrap(new byte[]{'a', 'b'});

      CompletionHandlerStub<Integer, Object> handler = new CompletionHandlerStub<>();

      channel.write(buffer, 1L, attachment, handler);

      handler.await();

      assertFalse("completed", handler.isCompleted());
      assertTrue("failed", handler.isFailed());

      assertSame("attachment", attachment, handler.getAttachment());
      // TODO fix Hamcrest
      assertThat(handler.getException(), isA((Class<Throwable>) (Object) NonWritableChannelException.class));
    }

    assertThat(path, hasContents("z"));
  }

  @Test
  public void writeAsyncChannelWriteCompletionFuture() throws IOException, InterruptedException, ExecutionException {
    FileSystem fileSystem = this.rule.getFileSystem();

    Path path = fileSystem.getPath("async.txt");
    FileUtility.createAndSetContents(path, "z");

    try (AsynchronousFileChannel channel = AsynchronousFileChannel.open(path, WRITE)) {
      ByteBuffer buffer = ByteBuffer.wrap(new byte[]{'a', 'b'});

      Future<Integer> future = channel.write(buffer, 1L);

      Integer written = future.get();
      assertEquals(2, written.intValue());
    }

    assertThat(path, hasContents("zab"));
  }

  @Test
  public void writeAsyncChannelReadCompletionFuture() throws IOException, InterruptedException, ExecutionException {
    FileSystem fileSystem = this.rule.getFileSystem();

    Path path = fileSystem.getPath("async.txt");
    FileUtility.createAndSetContents(path, "abcd");

    try (AsynchronousFileChannel channel = AsynchronousFileChannel.open(path, READ)) {
      byte[] data = new byte[2];
      ByteBuffer buffer = ByteBuffer.wrap(data);

      Future<Integer> future = channel.read(buffer, 1);

      Integer read = future.get();
      assertEquals(2, read.intValue());
      assertArrayEquals(new byte[]{'b', 'c'},  data);
    }

    assertThat(path, hasContents("abcd"));
  }

  @Test
  public void writeAsyncChannelWriteCompletionFutureFailed() throws IOException, InterruptedException, ExecutionException {
    FileSystem fileSystem = this.rule.getFileSystem();

    Path path = fileSystem.getPath("async.txt");
    FileUtility.createAndSetContents(path, "z");

    try (AsynchronousFileChannel channel = AsynchronousFileChannel.open(path, READ)) {
      ByteBuffer buffer = ByteBuffer.wrap(new byte[]{'a', 'b'});

      Future<Integer> future = channel.write(buffer, 1L);

      try {
        future.get();
        fail("write to reading channel should fail");
      } catch (ExecutionException e) {
        Throwable cause = e.getCause();

        // TODO fix Hamcrest
        assertThat(cause, isA((Class<Throwable>) (Object) NonWritableChannelException.class));
      }
    }
    assertThat(path, hasContents("z"));
  }

  @Test
  public void lockAsyncChannel() throws IOException, InterruptedException, ExecutionException {
    FileSystem fileSystem = this.rule.getFileSystem();

    Path path = fileSystem.getPath("lock.txt");
    try (AsynchronousFileChannel channel = AsynchronousFileChannel.open(path, WRITE, CREATE_NEW)) {
      Future<FileLock> lockFuture = channel.lock();
      FileLock lock = lockFuture.get();
      assertSame(channel, lock.acquiredBy());
    }
  }

  @Test
  public void deleteOnCloseInputStream() throws IOException {
    Path path = this.rule.getFileSystem().getPath("/sample.txt");
    Files.createFile(path);
    assertThat(path, exists());

    try (InputStream inputStream = Files.newInputStream(path)) {
      // nothing
    }
    assertThat(path, exists());

    try (InputStream inputStream = Files.newInputStream(path, DELETE_ON_CLOSE)) {
      // nothing
    }
    assertThat(path, not(exists()));
  }

  @Test
  public void newBufferedWriterNoArguments() throws IOException {
    // https://github.com/marschall/memoryfilesystem/issues/9
    Path path = this.rule.getFileSystem().getPath("hello.txt");

    // file should be created
    try (BufferedWriter writer = Files.newBufferedWriter(path, US_ASCII)) {
      writer.write("world");
    }
    assertThat(path, exists());
    assertThat(path, hasContents("world"));

    // file should be truncated
    try (BufferedWriter writer = Files.newBufferedWriter(path, US_ASCII)) {
      writer.write("h");
    }
    assertThat(path, exists());
    assertThat(path, hasContents("h"));
  }

  @Test
  public void deleteOnCloseOutputStream() throws IOException {
    Path path = this.rule.getFileSystem().getPath("/sample.txt");
    Files.createFile(path);
    assertThat(path, exists());

    try (OutputStream outputStream = Files.newOutputStream(path)) {
      // nothing
    }
    assertThat(path, exists());

    try (OutputStream outputStream = Files.newOutputStream(path, DELETE_ON_CLOSE)) {
      // nothing
    }
    assertThat(path, not(exists()));
  }

  @Test
  public void deleteOnCloseByteChannelStream() throws IOException {
    Path path = this.rule.getFileSystem().getPath("/sample.txt");
    Files.createFile(path);
    assertThat(path, exists());

    try (SeekableByteChannel byteChannel = Files.newByteChannel(path)) {
      // nothing
    }
    assertThat(path, exists());

    try (SeekableByteChannel byteChannel = Files.newByteChannel(path, DELETE_ON_CLOSE)) {
      // nothing
    }
    assertThat(path, not(exists()));
  }

  @Test
  public void probeContent() throws IOException {
    Path path = this.rule.getFileSystem().getPath("/sample.txt");
    Files.createFile(path);
    // returns "null" on JDK7 and "text/plain" on JDK8
    Files.probeContentType(path);
  }

  @Test
  public void trasferFrom() throws IOException {
    FileSystem fileSystem = this.rule.getFileSystem();

    Path from = fileSystem.getPath("from.txt");
    Path to = fileSystem.getPath("to.txt");
    this.writeBigContents(from);

    long expectedSize = SAMPLE_ITERATIONS * SAMPLE_DATA.length;
    assertEquals(expectedSize, Files.size(from));

    try (
            FileChannel fromChannel = FileChannel.open(from, READ);
            FileChannel toChannel = FileChannel.open(to, WRITE, CREATE_NEW);) {
      long trasferred = fromChannel.transferTo(0, expectedSize, toChannel);
      assertEquals(expectedSize, trasferred);
    }
    assertEquals(expectedSize, Files.size(to));
  }

  @Test
  public void trasferTo() throws IOException {
    FileSystem fileSystem = this.rule.getFileSystem();

    Path from = fileSystem.getPath("from.txt");
    Path to = fileSystem.getPath("to.txt");
    this.writeBigContents(from);

    long expectedSize = SAMPLE_ITERATIONS * SAMPLE_DATA.length;
    assertEquals(expectedSize, Files.size(from));

    try (
            FileChannel fromChannel = FileChannel.open(from, READ);
            FileChannel toChannel = FileChannel.open(to, WRITE, CREATE_NEW);) {
      long trasferred = toChannel.transferFrom(fromChannel, 0, expectedSize);
      assertEquals(expectedSize, trasferred);
    }
    assertEquals(expectedSize, Files.size(to));

  }

  private void writeBigContents(Path path) throws IOException {
    try (SeekableByteChannel channel = Files.newByteChannel(path, WRITE, CREATE_NEW)) {
      ByteBuffer src = ByteBuffer.wrap(SAMPLE_DATA);
      for (int i = 0; i < SAMPLE_ITERATIONS; i++) {
        src.rewind();
        channel.write(src);
      }
    }
  }

  @Test(expected = IllegalArgumentException.class)
  public void setDirectory() throws IOException {
    FileSystem fileSystem = this.rule.getFileSystem();
    Path path = fileSystem.getPath("/");
    Files.setAttribute(path, "isDirectory", false);
  }


  @Test
  public void getFileStore() throws IOException {
    FileSystem fileSystem = this.rule.getFileSystem();
    Path root = fileSystem.getPath("/");
    FileStore fileStore = Files.getFileStore(root);
    assertNotNull(fileStore);
  }

  @Test
  public void targetDoesNotExist() throws IOException {
    FileSystem fileSystem = this.rule.getFileSystem();
    Path link = fileSystem.getPath("/link");
    Path target = fileSystem.getPath("/target");
    Files.createSymbolicLink(link, target);

    Path readBack = Files.readSymbolicLink(link);
    assertThat(readBack, not(exists()));
    assertEquals("/target", readBack.toString());
  }

  @Test
  public void targetIsLink() throws IOException {
    FileSystem fileSystem = this.rule.getFileSystem();
    // a -> b -> c
    Path a = fileSystem.getPath("/a");
    Path b = fileSystem.getPath("/b");
    Path c = fileSystem.getPath("/c");
    Files.createSymbolicLink(a, b);
    Files.createSymbolicLink(b, c);

    Path readBack = Files.readSymbolicLink(a);
    assertThat(readBack, exists(NOFOLLOW_LINKS));
    assertThat(readBack, not(exists()));
    assertTrue(Files.isSymbolicLink(readBack));
    assertEquals("/b", readBack.toString());
  }


  @Test
  public void symbolicLinkLoop() throws IOException {
    FileSystem fileSystem = this.rule.getFileSystem();
    Path a = fileSystem.getPath("/a");
    Path b = fileSystem.getPath("/b");
    Files.createSymbolicLink(a, b);
    Files.createSymbolicLink(b, a);

    Path aAsSymlink = Files.readSymbolicLink(a);
    assertEquals("/b", aAsSymlink.toString());

    try {
      a.toRealPath();
      fail("FileSystemLoopException expected");
    } catch (FileSystemLoopException e) {
      assertTrue("expected", true);
    }
  }

  @Test(expected = NotLinkException.class)
  public void readSymbolicLinkNotALink() throws IOException {
    FileSystem fileSystem = this.rule.getFileSystem();
    Path target = fileSystem.getPath("/target");
    Files.createFile(target);

    Files.readSymbolicLink(target);
  }

  @Test
  public void readSymbolicLink() throws IOException {
    FileSystem fileSystem = this.rule.getFileSystem();
    Path link = fileSystem.getPath("/link");
    Path target = fileSystem.getPath("/target");
    Files.createFile(target);
    Files.createSymbolicLink(link, target);

    Path resolvedSymbolicLink = Files.readSymbolicLink(link);
    assertEquals("/target", resolvedSymbolicLink.toString());

    resolvedSymbolicLink = Files.readSymbolicLink(this.rule.getFileSystem().getPath("/link/.././link/"));
    assertEquals("/target", resolvedSymbolicLink.toString());

    assertEquals("/target", link.toRealPath().toString());
    assertEquals("/link", link.toRealPath(NOFOLLOW_LINKS).toString());
  }

  @Test
  public void readSymbolicLinkDirectory() throws IOException {
    FileSystem fileSystem = this.rule.getFileSystem();

    Path link = Files.createDirectory(fileSystem.getPath("/dir1")).resolve("link");
    Path target = Files.createDirectory(fileSystem.getPath("/dir2")).resolve("target");
    Files.createFile(target);
    Files.createSymbolicLink(link, target);

    Path aAsSymlink = Files.readSymbolicLink(link);
    assertEquals("/dir2/target", aAsSymlink.toString());
    assertEquals("/dir1/link", link.toRealPath(NOFOLLOW_LINKS).toString());
    assertEquals("/dir2/target", link.toRealPath().toString());
  }

  /**
   * Regression test for issue 35.
   *
   * @throws IOException if the test fails
   */
  @Test
  public void issue35() throws IOException {
    FileSystem fileSystem = this.rule.getFileSystem();

    List<String> lines = Collections.singletonList("Hello world");

    Path file = fileSystem.getPath("/").resolve("file");
    Files.write(file, lines, UTF_8);

    Path link = file.resolveSibling("link");
    // link -> file
    Files.createSymbolicLink(link, file);

    List<String> readBack = Files.readAllLines(link, UTF_8);
    assertEquals(lines, readBack);
  }


  /**
   * Regression test for issue 38.
   *
   * @throws IOException if the test fails
   */
  @Test
  public void issue38() throws IOException {
    FileSystem fileSystem = this.rule.getFileSystem();
    Path root = Files.createDirectory(fileSystem.getPath("/").resolve("root"));

    List<String> lines = Collections.singletonList("Hello world");

    Path target = root.resolve("file");
    Files.write(target, lines, UTF_8);

    Path link = target.resolveSibling("link");
    // link -> file
    Files.createSymbolicLink(link, target.getFileName());

    List<String> readBack = Files.readAllLines(link, UTF_8);
    assertEquals(lines, readBack);

  }


  @Test
  public void readFromSymbolicLink() throws IOException {
    FileSystem fileSystem = this.rule.getFileSystem();

    List<String> lines = Collections.singletonList("Hello world");

    Path file = fileSystem.getPath("/").resolve("file");
    Files.createFile(file);

    Path link = file.resolveSibling("link");
    // link -> file
    Files.createSymbolicLink(link, file);

    Files.write(link, lines, UTF_8);
    List<String> readBack = Files.readAllLines(link, UTF_8);
    assertEquals(lines, readBack);
  }

  @Test
  public void readSymlinkLoop() throws IOException {
    FileSystem fileSystem = this.rule.getFileSystem();

    Path file = fileSystem.getPath("/").resolve("file");

    Path link = file.resolveSibling("link");
    Files.createSymbolicLink(link, file);
    Files.createSymbolicLink(file, link);

    try {
      Files.readAllLines(link, UTF_8);
      // if the run into a loop we'll actually never reach here
      fail("loop");
    } catch (FileSystemLoopException e) {
      // should reach there
    }
  }



  @Test(expected = FileSystemException.class)
  public void dontDeleteOpenFile() throws IOException {
    FileSystem fileSystem = this.rule.getFileSystem();
    Path path = fileSystem.getPath("test");
    try (SeekableByteChannel channel = Files.newByteChannel(path, CREATE_NEW, WRITE)) {
      Files.delete(path);
      fail("you shound't be able to delete a file wile it's open");
    }
  }

  @Test
  public void inputStream() throws IOException {
    FileSystem fileSystem = this.rule.getFileSystem();
    Path path = fileSystem.getPath("test");
    try (SeekableByteChannel channel = Files.newByteChannel(path, CREATE_NEW, WRITE)) {
      channel.write(ByteBuffer.wrap(new byte[]{1, 2, 3}));
    }
    try (InputStream input = Files.newInputStream(path)) {
      byte[] data = new byte[5];
      int start = 1;
      int read = 0;
      while ((read = input.read(data, start, 555)) != -1) {
        start += read;
      }
      assertEquals(4, start); // the next read should start at 4
      assertArrayEquals(new byte[]{0, 1, 2, 3, 0},  data);
    }
  }

  @Test
  public void truncateExisting() throws IOException {
    FileSystem fileSystem = this.rule.getFileSystem();
    Path path = fileSystem.getPath("test");
    try (SeekableByteChannel channel = Files.newByteChannel(path, CREATE_NEW, WRITE)) {
      channel.write(ByteBuffer.wrap(new byte[]{1, 2, 3}));
    }
    Object size = Files.getAttribute(path, "size");
    assertEquals(3L, size);

    // TRUNCATE_EXISTING with READ should not truncate
    try (SeekableByteChannel channel = Files.newByteChannel(path, TRUNCATE_EXISTING, READ)) {
      // ignore
    }

    size = Files.getAttribute(path, "size");
    assertEquals(3L, size);

    // WRITE alone should not truncate
    try (SeekableByteChannel channel = Files.newByteChannel(path, WRITE)) {
      // ignore
    }

    size = Files.getAttribute(path, "size");
    assertEquals(3L, size);

    // TRUNCATE_EXISTING with WRITE should truncate
    try (SeekableByteChannel channel = Files.newByteChannel(path, TRUNCATE_EXISTING, WRITE)) {
      // ignore
    }

    size = Files.getAttribute(path, "size");
    assertEquals(0L, size);
  }

  @Test
  public void position() throws IOException {
    FileSystem fileSystem = this.rule.getFileSystem();
    Path path = Files.createTempFile(fileSystem.getPath("/"), "sample", ".txt");
    try (SeekableByteChannel channel = Files.newByteChannel(path, WRITE)) {
      assertEquals(0L, channel.position());

      channel.position(5L);
      assertEquals(5L, channel.position());
      assertEquals(0, channel.size());

      ByteBuffer src = ByteBuffer.wrap(new byte[]{1, 2, 3, 4, 5});
      assertEquals(5, channel.write(src));

      assertEquals(10L, channel.position());
      assertEquals(10L, channel.size());
    }
  }

  @Test
  public void setPosition() throws IOException {
    FileSystem fileSystem = this.rule.getFileSystem();
    Path path = Files.createTempFile(fileSystem.getPath("/"), "sample", ".txt");
    try (SeekableByteChannel channel = Files.newByteChannel(path, WRITE)) {
      ByteBuffer src = ByteBuffer.wrap(new byte[]{1, 2, 3, 4, 5});
      assertEquals(5, channel.write(src));
    }
    try (SeekableByteChannel channel = Files.newByteChannel(path, READ)) {
      ByteBuffer dst = ByteBuffer.wrap(new byte[5]);
      channel.position(42L);
      assertEquals(-1, channel.read(dst));
    }
  }

  @Test
  public void testIsSameFile() throws IOException {
    FileSystem fileSystem = this.rule.getFileSystem();
    Path memoryPath = fileSystem.getPath("/");
    Path defaultPath = Paths.get("/foo/bar");

    //    assertTrue(Files.isSameFile(defaultPath, defaultPath));
    assertThat(memoryPath, isSameFile(memoryPath));
    assertThat(memoryPath, not(isSameFile(defaultPath)));
    assertThat(defaultPath, not(isSameFile( memoryPath)));
  }

  @Test
  public void isSameFileNotExisting() throws IOException {
    FileSystem fileSystem = this.rule.getFileSystem();
    Path path = fileSystem.getPath("/foo/bar");

    assertThat(path, not(exists()));
    Files.isSameFile(path, path);

    Path path2 = fileSystem.getPath("/foo/bar/zork");
    assertThat(path2, not(exists()));
    try {
      Files.isSameFile(path, path2);
      fail("file does not exist");
    } catch (NoSuchFileException e) {
      // should reach here
    }
  }

  @Test
  public void isRegularFile() throws IOException {
    FileSystem fileSystem = this.rule.getFileSystem();
    Path path = fileSystem.getPath("/");
    Map<String, Object> attributes = Files.readAttributes(path, "isDirectory");
    assertEquals(Collections.singletonMap("isDirectory", true), attributes);
  }

  @Test
  public void emptySubPath() {
    FileSystem fileSystem = this.rule.getFileSystem();
    Path empty = fileSystem.getPath("");
    assertEquals(1, empty.getNameCount());
    assertEquals(empty, empty.subpath(0, 1));
  }

  @Test
  public void subPath() {
    FileSystem fileSystem = this.rule.getFileSystem();
    assertEquals(fileSystem.getPath("a"), fileSystem.getPath("a").subpath(0, 1));
    assertEquals(fileSystem.getPath("a"), fileSystem.getPath("/a").subpath(0, 1));
    assertEquals(fileSystem.getPath("b"), fileSystem.getPath("/a/b").subpath(1, 2));
    assertEquals(fileSystem.getPath("b"), fileSystem.getPath("a/b").subpath(1, 2));
    assertEquals(fileSystem.getPath("b"), fileSystem.getPath("/a/b/c").subpath(1, 2));
    assertEquals(fileSystem.getPath("b"), fileSystem.getPath("a/b/c").subpath(1, 2));

    assertEquals(fileSystem.getPath("a/b"), fileSystem.getPath("a/b").subpath(0, 2));
    assertEquals(fileSystem.getPath("a/b"), fileSystem.getPath("/a/b").subpath(0, 2));
    assertEquals(fileSystem.getPath("b/c"), fileSystem.getPath("/a/b/c").subpath(1, 3));
    assertEquals(fileSystem.getPath("b/c"), fileSystem.getPath("a/b/c").subpath(1, 3));
    assertEquals(fileSystem.getPath("b/c"), fileSystem.getPath("/a/b/c/d").subpath(1, 3));
    assertEquals(fileSystem.getPath("b/c"), fileSystem.getPath("a/b/c/c").subpath(1, 3));
  }

  @Test
  public void normalizeRoot() {
    FileSystem fileSystem = this.rule.getFileSystem();
    Path root = fileSystem.getPath("/");

    assertEquals(root, root.normalize());
  }

  @Test
  public void normalizeAbsolute() {
    FileSystem fileSystem = this.rule.getFileSystem();

    assertEquals(fileSystem.getPath("/a"), fileSystem.getPath("/a").normalize());
    assertEquals(fileSystem.getPath("/a"), fileSystem.getPath("/a/.").normalize());
    assertEquals(fileSystem.getPath("/a/b/c"), fileSystem.getPath("/a/b/./c").normalize());
    assertEquals(fileSystem.getPath("/a/b/c"), fileSystem.getPath("/a/b/c/.").normalize());
    assertEquals(fileSystem.getPath("/a/b/c"), fileSystem.getPath("/./a/b/c").normalize());
    assertEquals(fileSystem.getPath("/a/b/c"), fileSystem.getPath("/a/./b/c/.").normalize());
    assertEquals(fileSystem.getPath("/a"), fileSystem.getPath("/./a").normalize());
    assertEquals(fileSystem.getPath("/"), fileSystem.getPath("/.").normalize());
    assertEquals(fileSystem.getPath("/a"), fileSystem.getPath("/a/.").normalize());
    assertEquals(fileSystem.getPath("/"), fileSystem.getPath("/a/..").normalize());
    assertEquals(fileSystem.getPath("/a"), fileSystem.getPath("/a/b/..").normalize());
    assertEquals(fileSystem.getPath("/a/c"), fileSystem.getPath("/a/b/../c").normalize());
    assertEquals(fileSystem.getPath("/"), fileSystem.getPath("/a/../..").normalize());
    assertEquals(fileSystem.getPath("/"), fileSystem.getPath("/..").normalize());
    assertEquals(fileSystem.getPath("/"), fileSystem.getPath("/../..").normalize());
    assertEquals(fileSystem.getPath("/a/b"), fileSystem.getPath("/../a/b").normalize());
    assertEquals(fileSystem.getPath("/a/b"), fileSystem.getPath("/../../a/b").normalize());
    assertEquals(fileSystem.getPath("/c"), fileSystem.getPath("/a/b/../../c").normalize());
  }

  @Test
  public void normalizeRelative() {
    FileSystem fileSystem = this.rule.getFileSystem();

    assertEquals(fileSystem.getPath("a"), fileSystem.getPath("a").normalize());
    assertEquals(fileSystem.getPath("a"), fileSystem.getPath("a/.").normalize());
    assertEquals(fileSystem.getPath(""), fileSystem.getPath("a/..").normalize());
    assertEquals(fileSystem.getPath(".."), fileSystem.getPath("..").normalize());
    assertEquals(fileSystem.getPath("../.."), fileSystem.getPath("../..").normalize());
    assertEquals(fileSystem.getPath("../.."), fileSystem.getPath(".././..").normalize());
    assertEquals(fileSystem.getPath("../../a/b/c"), fileSystem.getPath("../../a/b/c").normalize());
    assertEquals(fileSystem.getPath("../../a/b"), fileSystem.getPath("../../a/b/c/..").normalize());
    assertEquals(fileSystem.getPath("../../a/b"), fileSystem.getPath("../../a/b/c/./..").normalize());
  }

  @Test
  public void resolveRoot() {
    FileSystem fileSystem = this.rule.getFileSystem();

    assertEquals(fileSystem.getPath("/"), fileSystem.getPath("/a").resolve(fileSystem.getPath("/")));
    assertEquals(fileSystem.getPath("/"), fileSystem.getPath("a").resolve(fileSystem.getPath("/")));
  }

  @Test
  public void resolveAbsoluteOtherAbsolute() {
    FileSystem fileSystem = this.rule.getFileSystem();
    Path absolute = fileSystem.getPath("/a/b");

    assertEquals(absolute, fileSystem.getPath("").resolve(absolute));
    assertEquals(absolute, fileSystem.getPath("/").resolve(absolute));
    assertEquals(absolute, fileSystem.getPath("c/d").resolve(absolute));
    assertEquals(absolute, fileSystem.getPath("/c/d").resolve(absolute));
  }

  @Test
  public void resolveAbsoluteOtherRelative() {
    FileSystem fileSystem = this.rule.getFileSystem();
    Path realtive = fileSystem.getPath("a/b");

    assertEquals(fileSystem.getPath("a/b"), fileSystem.getPath("").resolve(realtive));
    assertEquals(fileSystem.getPath("/a/b"), fileSystem.getPath("/").resolve(realtive));
    assertEquals(fileSystem.getPath("c/d/a/b"), fileSystem.getPath("c/d").resolve(realtive));
    assertEquals(fileSystem.getPath("/c/d/a/b"), fileSystem.getPath("/c/d").resolve(realtive));
  }


  @Test
  public void resolveAbsoluteOtherAbsoluteString() {
    FileSystem fileSystem = this.rule.getFileSystem();
    String absolute = "/a/b";
    Path absolutePath = fileSystem.getPath("/a/b");

    assertEquals(absolutePath, fileSystem.getPath("").resolve(absolute));
    assertEquals(absolutePath, fileSystem.getPath("/").resolve(absolute));
    assertEquals(absolutePath, fileSystem.getPath("c/d").resolve(absolute));
    assertEquals(absolutePath, fileSystem.getPath("/c/d").resolve(absolute));
  }

  @Test
  public void resolveAbsoluteOtherRelativeString() {
    FileSystem fileSystem = this.rule.getFileSystem();
    String realtive = "a/b";

    assertEquals(fileSystem.getPath("a/b"), fileSystem.getPath("").resolve(realtive));
    assertEquals(fileSystem.getPath("/a/b"), fileSystem.getPath("/").resolve(realtive));
    assertEquals(fileSystem.getPath("c/d/a/b"), fileSystem.getPath("c/d").resolve(realtive));
    assertEquals(fileSystem.getPath("/c/d/a/b"), fileSystem.getPath("/c/d").resolve(realtive));
  }

  @Test
  public void resolveSibling() {
    FileSystem fileSystem = this.rule.getFileSystem();
    assertEquals(fileSystem.getPath("b"), fileSystem.getPath("a").resolveSibling(fileSystem.getPath("b")));

    // argument is relative
    assertEquals(fileSystem.getPath("/a/c/d"), fileSystem.getPath("/a/b").resolveSibling(fileSystem.getPath("c/d")));
    assertEquals(fileSystem.getPath("a/c/d"), fileSystem.getPath("a/b").resolveSibling(fileSystem.getPath("c/d")));
    assertEquals(fileSystem.getPath("/c/d"), fileSystem.getPath("/a").resolveSibling(fileSystem.getPath("c/d")));
    assertEquals(fileSystem.getPath("c/d"), fileSystem.getPath("a").resolveSibling(fileSystem.getPath("c/d")));

    // argument is absolute
    assertEquals(fileSystem.getPath("/c/d"), fileSystem.getPath("/a/b").resolveSibling(fileSystem.getPath("/c/d")));
    assertEquals(fileSystem.getPath("/c/d"), fileSystem.getPath("a/b").resolveSibling(fileSystem.getPath("/c/d")));
    assertEquals(fileSystem.getPath("/c/d"), fileSystem.getPath("/a").resolveSibling(fileSystem.getPath("/c/d")));
    assertEquals(fileSystem.getPath("/c/d"), fileSystem.getPath("a").resolveSibling(fileSystem.getPath("/c/d")));
    assertEquals(fileSystem.getPath("/a/b"), fileSystem.getPath("").resolveSibling(fileSystem.getPath("/a/b")));

    // argument is empty
    assertEquals(fileSystem.getPath(""), fileSystem.getPath("a").resolveSibling(fileSystem.getPath("")));
    assertEquals(fileSystem.getPath("/a"), fileSystem.getPath("/a/b").resolveSibling(fileSystem.getPath("")));
    assertEquals(fileSystem.getPath("a"), fileSystem.getPath("a/b").resolveSibling(fileSystem.getPath("")));
    assertEquals(fileSystem.getPath("/"), fileSystem.getPath("/a").resolveSibling(fileSystem.getPath("")));
    assertEquals(fileSystem.getPath(""), fileSystem.getPath("a").resolveSibling(fileSystem.getPath("")));

    // receiver is empty
    assertEquals(fileSystem.getPath("a/b"), fileSystem.getPath("").resolveSibling(fileSystem.getPath("a/b")));
    assertEquals(fileSystem.getPath("/a/b"), fileSystem.getPath("").resolveSibling(fileSystem.getPath("/a/b")));

    // argument is root
    assertEquals(fileSystem.getPath("/"), fileSystem.getPath("a/b").resolveSibling(fileSystem.getPath("/")));
    assertEquals(fileSystem.getPath("/"), fileSystem.getPath("/a/b").resolveSibling(fileSystem.getPath("/")));
    assertEquals(fileSystem.getPath("/"), fileSystem.getPath("a").resolveSibling(fileSystem.getPath("/")));
    assertEquals(fileSystem.getPath("/"), fileSystem.getPath("/a").resolveSibling(fileSystem.getPath("/")));
    assertEquals(fileSystem.getPath("/"), fileSystem.getPath("").resolveSibling(fileSystem.getPath("/")));
  }


  @Test
  public void resolveSiblingAgainstRoot() {
    FileSystem fileSystem = this.rule.getFileSystem();
    Path root = fileSystem.getPath("/");

    assertEquals(fileSystem.getPath("a"), root.resolveSibling(fileSystem.getPath("a")));
    assertEquals(fileSystem.getPath("a/b"), root.resolveSibling(fileSystem.getPath("a/b")));
    assertEquals(fileSystem.getPath("/a"), root.resolveSibling(fileSystem.getPath("/a")));
    assertEquals(fileSystem.getPath("/a/b"), root.resolveSibling(fileSystem.getPath("/a/b")));
    assertEquals(fileSystem.getPath(""), root.resolveSibling(fileSystem.getPath("")));
  }

  @Test
  public void resolveSiblingAgainstRootString() {
    FileSystem fileSystem = this.rule.getFileSystem();
    Path root = fileSystem.getPath("/");

    assertEquals(fileSystem.getPath("a"), root.resolveSibling("a"));
    assertEquals(fileSystem.getPath("a/b"), root.resolveSibling("a/b"));
    assertEquals(fileSystem.getPath("/a"), root.resolveSibling("/a"));
    assertEquals(fileSystem.getPath("/a/b"), root.resolveSibling("/a/b"));
    assertEquals(fileSystem.getPath(""), root.resolveSibling(""));
  }


  @Test
  public void relativizeAbsolute() {
    FileSystem fileSystem = this.rule.getFileSystem();
    Path first = fileSystem.getPath("/a/b");
    Path second = fileSystem.getPath("/a/b/c");

    assertEquals(fileSystem.getPath("c"), first.relativize(second));
    assertEquals(fileSystem.getPath(".."), second.relativize(first));
    assertEquals(fileSystem.getPath(""), first.relativize(first));

    // ---

    first = fileSystem.getPath("/a/b");
    second = fileSystem.getPath("/a/b/c/d");

    assertEquals(fileSystem.getPath("c/d"), first.relativize(second));
    assertEquals(fileSystem.getPath("../.."), second.relativize(first));
    assertEquals(fileSystem.getPath(""), first.relativize(first));

    // ---

    first = fileSystem.getPath("/a/b");
    second = fileSystem.getPath("/c");

    assertEquals(fileSystem.getPath("../../c"), first.relativize(second));
    assertEquals(fileSystem.getPath("../a/b"), second.relativize(first));
    assertEquals(fileSystem.getPath(""), first.relativize(first));

    // ---

    first = fileSystem.getPath("/a/b");
    second = fileSystem.getPath("/c/d");

    assertEquals(fileSystem.getPath("../../c/d"), first.relativize(second));
    assertEquals(fileSystem.getPath("../../a/b"), second.relativize(first));
    assertEquals(fileSystem.getPath(""), first.relativize(first));
  }

  @Test(expected = IllegalArgumentException.class)
  public void relativizeAbsoluteUnsupported1() {
    FileSystem fileSystem = this.rule.getFileSystem();
    Path first = fileSystem.getPath("/a/b");
    Path second = fileSystem.getPath("c");
    first.relativize(second);
  }

  @Test(expected = IllegalArgumentException.class)
  public void relativizeAbsoluteUnsupported2() {
    FileSystem fileSystem = this.rule.getFileSystem();
    Path first = fileSystem.getPath("/a/b");
    Path second = fileSystem.getPath("c");
    second.relativize(first);
  }


  @Test
  public void relativizeRelative() {
    FileSystem fileSystem = this.rule.getFileSystem();
    Path first = fileSystem.getPath("a/b");
    Path second = fileSystem.getPath("a/b/c");

    assertEquals(fileSystem.getPath("c"), first.relativize(second));
    assertEquals(fileSystem.getPath(".."), second.relativize(first));
    assertEquals(fileSystem.getPath(""), first.relativize(first));

    // ---

    first = fileSystem.getPath("a/b");
    second = fileSystem.getPath("a/b/c/d");

    assertEquals(fileSystem.getPath("c/d"), first.relativize(second));
    assertEquals(fileSystem.getPath("../.."), second.relativize(first));
    assertEquals(fileSystem.getPath(""), first.relativize(first));

    // ---

    first = fileSystem.getPath("a/b");
    second = fileSystem.getPath("c");

    assertEquals(fileSystem.getPath("../../c"), first.relativize(second));
    assertEquals(fileSystem.getPath("../a/b"), second.relativize(first));
    assertEquals(fileSystem.getPath(""), first.relativize(first));

    // ---

    first = fileSystem.getPath("a/b");
    second = fileSystem.getPath("c/d");

    assertEquals(fileSystem.getPath("../../c/d"), first.relativize(second));
    assertEquals(fileSystem.getPath("../../a/b"), second.relativize(first));
    assertEquals(fileSystem.getPath(""), first.relativize(first));
  }


  @Test
  public void relativizeRelativeRoot() {
    FileSystem fileSystem = this.rule.getFileSystem();
    Path first = fileSystem.getPath("/");
    Path second = fileSystem.getPath("/a/b");

    assertEquals(fileSystem.getPath("a/b"), first.relativize(second));
    assertEquals(fileSystem.getPath("../.."), second.relativize(first));
    assertEquals(fileSystem.getPath(""), first.relativize(first));
  }

  @Test
  public void absoluteIterator() {
    FileSystem fileSystem = this.rule.getFileSystem();
    Path usrBin = fileSystem.getPath("/usr/bin");
    Iterable<String> expected = Arrays.asList("usr", "bin");
    this.assertIterator(fileSystem, usrBin, expected);
  }

  @Test
  public void relativeIterator() {
    FileSystem fileSystem = this.rule.getFileSystem();
    Path usrBin = fileSystem.getPath("usr/bin");
    Iterable<String> expected = Arrays.asList("usr", "bin");
    this.assertIterator(fileSystem, usrBin, expected);
  }

  private void assertIterator(FileSystem fileSystem, Path path, Iterable<String> expected) {
    Iterator<Path> actualIterator = path.iterator();
    Iterator<String> expectedIterator = expected.iterator();
    while (actualIterator.hasNext()) {
      Path actualPath = actualIterator.next();
      try {
        actualIterator.remove();
        fail("path iterator should not support #remove()");
      } catch (UnsupportedOperationException e) {
        assertTrue("path iterator #remove() should throw UnsupportedOperationException", true);
      }

      assertTrue(expectedIterator.hasNext());
      String expectedName = expectedIterator.next();
      Path expectedPath = fileSystem.getPath(expectedName);

      assertEquals(expectedPath, actualPath);
      assertThat(actualPath, isRelative());
    }
    assertFalse(expectedIterator.hasNext());
  }

  @Test
  public void endsWith() {
    FileSystem fileSystem = this.rule.getFileSystem();

    assertTrue(fileSystem.getPath("a").endsWith(fileSystem.getPath("a")));
    assertFalse(fileSystem.getPath("a").endsWith(fileSystem.getPath("a/b")));
    assertFalse(fileSystem.getPath("a").endsWith(fileSystem.getPath("/a")));
    assertFalse(fileSystem.getPath("a").endsWith(fileSystem.getPath("/")));
    assertFalse(fileSystem.getPath("a").endsWith(fileSystem.getPath("")));
    assertFalse(fileSystem.getPath("a/b").endsWith(fileSystem.getPath("a")));
    assertTrue(fileSystem.getPath("a/b").endsWith(fileSystem.getPath("b")));
    assertTrue(fileSystem.getPath("a/b").endsWith(fileSystem.getPath("a/b")));
    assertFalse(fileSystem.getPath("a/b").endsWith(fileSystem.getPath("/a")));
    assertFalse(fileSystem.getPath("a/b").endsWith(fileSystem.getPath("/")));
    assertFalse(fileSystem.getPath("a/b").endsWith(fileSystem.getPath("")));

    assertTrue(fileSystem.getPath("/a").endsWith(fileSystem.getPath("/a")));
    assertFalse(fileSystem.getPath("/a").endsWith(fileSystem.getPath("/a/b")));
    assertTrue(fileSystem.getPath("/a").endsWith(fileSystem.getPath("a")));
    assertFalse(fileSystem.getPath("/a").endsWith(fileSystem.getPath("/")));
    assertFalse(fileSystem.getPath("/a").endsWith(fileSystem.getPath("")));
    assertFalse(fileSystem.getPath("/a/b").endsWith(fileSystem.getPath("/a")));
    assertTrue(fileSystem.getPath("/a/b").endsWith(fileSystem.getPath("/a/b")));
    assertFalse(fileSystem.getPath("/a/b").endsWith(fileSystem.getPath("/b")));
    assertTrue(fileSystem.getPath("/a/b").endsWith(fileSystem.getPath("b")));
    assertFalse(fileSystem.getPath("/a/b").endsWith(fileSystem.getPath("/a/b/c")));
    assertFalse(fileSystem.getPath("/a/b").endsWith(fileSystem.getPath("a")));
    assertFalse(fileSystem.getPath("/a/b").endsWith(fileSystem.getPath("/")));
    assertFalse(fileSystem.getPath("/a/b").endsWith(fileSystem.getPath("")));

    assertTrue(fileSystem.getPath("/").endsWith(fileSystem.getPath("/")));
    assertFalse(fileSystem.getPath("/").endsWith(fileSystem.getPath("")));
    assertFalse(fileSystem.getPath("/").endsWith(fileSystem.getPath("a")));
    assertFalse(fileSystem.getPath("/").endsWith(fileSystem.getPath("/a")));
    assertFalse(fileSystem.getPath("/").endsWith(fileSystem.getPath("a/b")));
    assertFalse(fileSystem.getPath("/").endsWith(fileSystem.getPath("/a/b")));

    assertFalse(fileSystem.getPath("").endsWith(fileSystem.getPath("/")));
    assertTrue(fileSystem.getPath("").endsWith(fileSystem.getPath("")));
    assertFalse(fileSystem.getPath("").endsWith(fileSystem.getPath("a")));
    assertFalse(fileSystem.getPath("").endsWith(fileSystem.getPath("/a")));
    assertFalse(fileSystem.getPath("").endsWith(fileSystem.getPath("a/b")));
    assertFalse(fileSystem.getPath("").endsWith(fileSystem.getPath("/a/b")));
  }

  @Test
  public void startsWith() {
    FileSystem fileSystem = this.rule.getFileSystem();

    assertTrue(fileSystem.getPath("a").startsWith(fileSystem.getPath("a")));
    assertFalse(fileSystem.getPath("a").startsWith(fileSystem.getPath("a/b")));
    assertFalse(fileSystem.getPath("a").startsWith(fileSystem.getPath("/a")));
    assertFalse(fileSystem.getPath("a").startsWith(fileSystem.getPath("/")));
    assertFalse(fileSystem.getPath("a").startsWith(fileSystem.getPath("")));
    assertTrue(fileSystem.getPath("a/b").startsWith(fileSystem.getPath("a")));
    assertTrue(fileSystem.getPath("a/b").startsWith(fileSystem.getPath("a/b")));
    assertFalse(fileSystem.getPath("a/b").startsWith(fileSystem.getPath("/a")));
    assertFalse(fileSystem.getPath("a/b").startsWith(fileSystem.getPath("/")));
    assertFalse(fileSystem.getPath("a/b").startsWith(fileSystem.getPath("")));

    assertTrue(fileSystem.getPath("/a").startsWith(fileSystem.getPath("/a")));
    assertFalse(fileSystem.getPath("/a").startsWith(fileSystem.getPath("/a/b")));
    assertFalse(fileSystem.getPath("/a").startsWith(fileSystem.getPath("a")));
    assertTrue(fileSystem.getPath("/a").startsWith(fileSystem.getPath("/")));
    assertFalse(fileSystem.getPath("/a").startsWith(fileSystem.getPath("")));
    assertTrue(fileSystem.getPath("/a/b").startsWith(fileSystem.getPath("/a")));
    assertTrue(fileSystem.getPath("/a/b").startsWith(fileSystem.getPath("/a/b")));
    assertFalse(fileSystem.getPath("/a/b").startsWith(fileSystem.getPath("/a/b/c")));
    assertFalse(fileSystem.getPath("/a/b").startsWith(fileSystem.getPath("a")));
    assertTrue(fileSystem.getPath("/a/b").startsWith(fileSystem.getPath("/")));
    assertFalse(fileSystem.getPath("/a/b").startsWith(fileSystem.getPath("")));

    assertTrue(fileSystem.getPath("/").startsWith(fileSystem.getPath("/")));
    assertFalse(fileSystem.getPath("/").startsWith(fileSystem.getPath("")));
    assertFalse(fileSystem.getPath("/").startsWith(fileSystem.getPath("a")));
    assertFalse(fileSystem.getPath("/").startsWith(fileSystem.getPath("/a")));
    assertFalse(fileSystem.getPath("/").startsWith(fileSystem.getPath("a/b")));
    assertFalse(fileSystem.getPath("/").startsWith(fileSystem.getPath("/a/b")));

    assertFalse(fileSystem.getPath("").startsWith(fileSystem.getPath("/")));
    assertTrue(fileSystem.getPath("").startsWith(fileSystem.getPath("")));
    assertFalse(fileSystem.getPath("").startsWith(fileSystem.getPath("a")));
    assertFalse(fileSystem.getPath("").startsWith(fileSystem.getPath("/a")));
    assertFalse(fileSystem.getPath("").startsWith(fileSystem.getPath("a/b")));
    assertFalse(fileSystem.getPath("").startsWith(fileSystem.getPath("/a/b")));
  }

  @Test
  public void getFileName() {
    FileSystem fileSystem = this.rule.getFileSystem();
    Path usrBin = fileSystem.getPath("/usr/bin");
    Path bin = fileSystem.getPath("bin");

    Path fileName = usrBin.getFileName();
    assertNotNull(fileName);

    assertEquals(fileName, bin);
    assertThat(fileName, isRelative());
  }

  @Test
  public void absoluteGetParent() {
    FileSystem fileSystem = this.rule.getFileSystem();
    Path usrBin = fileSystem.getPath("/usr/bin");
    Path usr = fileSystem.getPath("/usr");

    assertEquals(usr, usrBin.getParent());
    assertThat(usrBin.getParent(), isAbsolute());
    Path root = fileSystem.getRootDirectories().iterator().next();
    assertEquals(root, usr.getParent());
    assertThat(usr.getParent(), isAbsolute());
  }

  @Test
  public void relativeGetParent() {
    FileSystem fileSystem = this.rule.getFileSystem();
    Path usrBin = fileSystem.getPath("usr/bin");
    Path usr = fileSystem.getPath("usr");

    assertEquals(usr, usrBin.getParent());
    assertThat(usrBin.getParent(), isRelative());
    assertNull(usr.getParent());
  }

  @Test(expected = IllegalArgumentException.class)
  public void absoluteGetName0() {
    FileSystem fileSystem = this.rule.getFileSystem();
    Path usrBin = fileSystem.getPath("/usr/bin");
    usrBin.getName(-1);
  }

  @Test(expected = IllegalArgumentException.class)
  public void absoluteGetNameToLong() {
    FileSystem fileSystem = this.rule.getFileSystem();
    Path usrBin = fileSystem.getPath("/usr/bin");
    usrBin.getName(2);
  }

  @Test
  public void emptyGetName() {
    FileSystem fileSystem = this.rule.getFileSystem();
    Path empty = fileSystem.getPath("");
    assertEquals(1, empty.getNameCount());
    assertEquals(empty, empty.getName(0));
  }

  @Test
  public void absoluteGetName() {
    FileSystem fileSystem = this.rule.getFileSystem();
    Path usrBin = fileSystem.getPath("/usr/bin");
    Path usr = fileSystem.getPath("usr");
    assertEquals(usr, usrBin.getName(0));
    Path bin = fileSystem.getPath("bin");
    assertEquals(bin, usrBin.getName(1));
  }

  @Test
  public void relativeGetName() {
    FileSystem fileSystem = this.rule.getFileSystem();
    Path usrBin = fileSystem.getPath("usr/bin");
    Path usr = fileSystem.getPath("usr");
    assertEquals(usr, usrBin.getName(0));
    Path bin = fileSystem.getPath("bin");
    assertEquals(bin, usrBin.getName(1));
  }

  @Test(expected = IllegalArgumentException.class)
  public void relativeGetName0() {
    FileSystem fileSystem = this.rule.getFileSystem();
    Path usrBin = fileSystem.getPath("usr/bin");
    usrBin.getName(-1);
  }

  @Test(expected = IllegalArgumentException.class)
  public void relativeGetNameToLong() {
    FileSystem fileSystem = this.rule.getFileSystem();
    Path usrBin = fileSystem.getPath("usr/bin");
    usrBin.getName(2);
  }

  @Test
  public void emptyPath() {
    FileSystem fileSystem = this.rule.getFileSystem();
    Path path = fileSystem.getPath("");
    assertThat(path, isRelative());
    assertNull(path.getRoot());
  }

  // https://bugs.openjdk.java.net/browse/JDK-8043208
  @Test
  public void jdk8043208() {
    FileSystem fileSystem = this.rule.getFileSystem();
    Path path = fileSystem.getPath("").normalize();
    assertThat(path, isRelative());
    assertNull(path.getRoot());
  }

  // https://bugs.openjdk.java.net/browse/JDK-8066943
  @Test(expected = IllegalArgumentException.class)
  @Ignore
  public void jdk8066943() {
    FileSystem fileSystem = this.rule.getFileSystem();
    Path path = fileSystem.getPath("..").relativize(fileSystem.getPath("x"));
    assertThat(path, isRelative());
    assertEquals("../x", path.toString());
  }

  @Test
  public void normalizeEmptyPaths() {
    FileSystem fileSystem = this.rule.getFileSystem();
    Path p1 = fileSystem.getPath(".");
    Path p2 = fileSystem.getPath("./s");
    assertTrue(p2.startsWith(p1));
    assertFalse(p2.normalize().startsWith(p1.normalize()));
  }

  @Test
  public void getNameCount() {
    FileSystem fileSystem = this.rule.getFileSystem();
    Path usrBin = fileSystem.getPath("/usr/bin");
    assertEquals(2, usrBin.getNameCount());

    usrBin = fileSystem.getPath("usr/bin");
    assertEquals(2, usrBin.getNameCount());
  }

  @Test
  public void isReadOnly() {
    FileSystem fileSystem = this.rule.getFileSystem();
    assertFalse(fileSystem.isReadOnly());
  }

  @Test
  public void absolutePaths() {
    FileSystem fileSystem = this.rule.getFileSystem();
    Path path = fileSystem.getPath("/");
    assertThat(path, isAbsolute());
    assertSame(path, path.toAbsolutePath());

    path = fileSystem.getPath("/", "sample");
    assertThat(path, isAbsolute());
    assertSame(path, path.toAbsolutePath());
    assertNotNull(path.getRoot());
    assertSame(this.getRoot(fileSystem), path.getRoot());
  }

  @Test
  public void relativePaths() {
    FileSystem fileSystem = this.rule.getFileSystem();
    Path path = fileSystem.getPath("sample");
    assertThat(path, isRelative());
    assertNull(path.getRoot());
  }

  private Path getRoot(FileSystem fileSystem) {
    Iterable<Path> rootDirectories = fileSystem.getRootDirectories();
    Iterator<Path> iterator = rootDirectories.iterator();
    Path root = iterator.next();
    assertFalse(iterator.hasNext());
    return root;
  }

  @Test
  public void supportedFileAttributeViews() {
    FileSystem fileSystem = this.rule.getFileSystem();
    assertEquals(Collections.singleton(FileAttributeViews.BASIC), fileSystem.supportedFileAttributeViews());
  }

  @Test
  public void pathToString() {
    FileSystem fileSystem = this.rule.getFileSystem();
    Path path = fileSystem.getPath("/");
    assertEquals("/", path.toString());

    path = fileSystem.getPath("/home");
    assertEquals("/home", path.toString());

    path = fileSystem.getPath("/home/pmarscha");
    assertEquals("/home/pmarscha", path.toString());

    path = fileSystem.getPath("home");
    assertEquals("home", path.toString());

    path = fileSystem.getPath("home/pmarscha");
    assertEquals("home/pmarscha", path.toString());

    path = fileSystem.getPath("home/./../pmarscha");
    assertEquals("home/./../pmarscha", path.toString());
  }

  @Test
  public void defaultSeparator() {
    FileSystem fileSystem = this.rule.getFileSystem();
    assertEquals("/", fileSystem.getSeparator());
  }


  @Test(expected = IllegalArgumentException.class)
  public void slash() {
    FileSystem fileSystem = this.rule.getFileSystem();
    Path path = fileSystem.getPath("/");
    path.subpath(0, 1);
  }

  @Test(expected = IOException.class)
  public void createDirectoryNoParent() throws IOException {
    FileSystem fileSystem = this.rule.getFileSystem();
    Path homePmarscha = fileSystem.getPath("/home/pmarscha");
    assertThat(homePmarscha, not(exists()));
    Files.createDirectory(homePmarscha);
    assertThat(homePmarscha,exists());
  }

  @Test
  public void pathOrdering() {
    FileSystem fileSystem = this.rule.getFileSystem();
    Path root = fileSystem.getPath("/");
    Path empty = fileSystem.getPath("");
    Path a = fileSystem.getPath("a");
    Path slashA = fileSystem.getPath("/a");
    Path slashAA = fileSystem.getPath("/a/a");

    assertThat(empty, lessThan(a));
    assertThat(a, greaterThan(empty));

    assertThat(root, lessThan(empty));
    assertThat(root, lessThan(a));
    assertThat(root, lessThan(slashA));
    assertThat(root, lessThan(slashAA));
    assertThat(empty, greaterThan(root));
    assertThat(a, greaterThan(root));
    assertThat(slashA, greaterThan(root));
    assertThat(slashAA, greaterThan(root));

    assertEquals(0, root.compareTo(root));
    assertEquals(0, empty.compareTo(empty));
    assertEquals(0, a.compareTo(a));
    assertEquals(0, slashA.compareTo(slashA));
    assertEquals(0, slashA.compareTo(slashA));

    assertThat(a, greaterThan(slashA));
    assertThat(a, greaterThan(slashAA));
    assertThat(slashA, lessThan(a));
    assertThat(slashAA, lessThan(a));

    assertThat(slashA, lessThan(slashAA));
    assertThat(slashAA, greaterThan(slashA));
  }

  @Test
  public void xattrs() throws IOException {
    MemoryFileSystemBuilder builder = MemoryFileSystemBuilder.newEmpty().addFileAttributeView(UserDefinedFileAttributeView.class);
    try (FileSystem fileSystem = builder.build("xtattry")) {
      assertTrue(fileSystem.supportedFileAttributeViews().contains("user"));

      Path path = fileSystem.getPath("meta");
      Files.createFile(path);
      UserDefinedFileAttributeView userAttributes = Files.getFileAttributeView(path, UserDefinedFileAttributeView.class);
      assertThat(userAttributes.list(), empty());

      userAttributes.write("meta-key", ByteBuffer.wrap(new byte[]{1, 2, 3}));
      assertEquals(Collections.singletonList("meta-key"), userAttributes.list());
      assertEquals(3, userAttributes.size("meta-key"));

      byte[] readBack = new byte[5];
      ByteBuffer buffer = ByteBuffer.wrap(readBack);
      assertEquals(3, userAttributes.read("meta-key", buffer));

      assertArrayEquals(new byte[]{1, 2, 3, 0, 0}, readBack);


      userAttributes.delete("meta-key");
      assertThat(userAttributes.list(), empty());

      try {
        userAttributes.read("wrong-key", buffer);
        fail("there should be nothing under \"wrong-key\"");
      } catch (IOException e) {
        // should reach here
      }
    }
  }

  @Test
  public void pathOrderingDifferentFileSystem() throws IOException {
    FileSystem fileSystem1 = this.rule.getFileSystem();
    try (FileSystem fileSystem2 = FileSystems.newFileSystem(URI.create("memory:name1"), SAMPLE_ENV)) {
      Path root1 = fileSystem1.getPath("/");
      Path root2 = fileSystem2.getPath("/");

      assertThat(root1, not(equalTo(root2)));
      assertThat(root2, not(equalTo(root1)));
      assertThat(root1, lessThan(root2));
      assertThat(root2, greaterThan(root1));

      Path empty1 = fileSystem1.getPath("");
      Path empty2 = fileSystem2.getPath("");

      assertThat(empty1, not(equalTo(empty2)));
      assertThat(empty2, not(equalTo(empty1)));
      assertThat(empty1, lessThan(empty2));
      assertThat(empty2, greaterThan(empty1));

      Path realtive1 = fileSystem1.getPath("a");
      Path realtive2 = fileSystem2.getPath("a");

      assertThat(realtive1, not(equalTo(realtive2)));
      assertThat(realtive2, not(equalTo(realtive1)));
      assertThat(realtive1, lessThan(realtive2));
      assertThat(realtive2, greaterThan(realtive1));

      Path absolute1 = fileSystem1.getPath("/a");
      Path absolute2 = fileSystem2.getPath("/a");

      assertThat(absolute1, not(equalTo(absolute2)));
      assertThat(absolute2, not(equalTo(absolute1)));
      assertThat(absolute1, lessThan(absolute2));
      assertThat(absolute2, greaterThan(absolute1));
    }

  }

  @Test(expected = ClassCastException.class)
  public void pathOrderingIncompatible() {
    FileSystem fileSystem = this.rule.getFileSystem();
    Path a = fileSystem.getPath("a");
    Path b = FileSystems.getDefault().getPath("b");
    a.compareTo(b);
  }


  @Test
  public void createDirectories() throws IOException {
    FileSystem fileSystem = this.rule.getFileSystem();
    Path homePmarscha = fileSystem.getPath("/home/pmarscha");
    assertThat(homePmarscha, not(exists()));
    Files.createDirectories(homePmarscha);
    assertThat(homePmarscha, exists());
  }


  @Test
  public void createDirectory() throws IOException {
    FileSystem fileSystem = this.rule.getFileSystem();
    Path home = fileSystem.getPath("/home");
    assertThat(home, not(exists()));
    Files.createDirectory(home);
    assertThat(home, exists());
    assertTrue(Files.isDirectory(home));
    assertFalse(Files.isRegularFile(home));
  }

  @Test(expected = FileAlreadyExistsException.class)
  public void createDirectoryAlreadyExists() throws IOException {
    FileSystem fileSystem = this.rule.getFileSystem();
    Path home = fileSystem.getPath("/home");
    assertThat(home, not(exists()));
    Files.createDirectory(home);
    assertThat(home, exists());
    Files.createDirectory(home);
  }

  @Test
<<<<<<< HEAD
  public void pathOfFileAlreadyExistsException() throws IOException {
    FileSystem fileSystem = this.rule.getFileSystem();

    Path root = fileSystem.getPath("/");
    try {
      Files.createDirectory(root);
      fail("root already exists");
    } catch (FileAlreadyExistsException e) {
      assertEquals("/", e.getFile());
    }

    Path subPath = fileSystem.getPath("/sub/path");
    Files.createDirectories(subPath);

    try {
      Files.createDirectory(subPath);
      fail("root already exists");
    } catch (FileAlreadyExistsException e) {
      assertEquals("/sub/path", e.getFile());
    }

=======
  public void createDirectoriesWithRoot() throws IOException {
    FileSystem fileSystem = this.rule.getFileSystem();
    Path root = fileSystem.getPath("/");
    assertThat(root, exists());
    assertEquals(Files.createDirectories(root), root);
>>>>>>> 1058b8a3
  }

  @Test
  public void getRootDirectories() {
    FileSystem fileSystem = this.rule.getFileSystem();
    Iterator<Path> directories = fileSystem.getRootDirectories().iterator();
    assertTrue(directories.hasNext());
    directories.next();
    try {
      directories.remove();
      fail("root directories iterator should not support remove");
    } catch (UnsupportedOperationException e) {
      // should reach here
    }
    assertFalse(directories.hasNext());
  }

  @Test
  public void normalizeEmptyPath() throws IOException {
    // https://bugs.openjdk.java.net/browse/JDK-8037945
    Path path = this.rule.getFileSystem().getPath("");
    assertEquals(path, path.normalize());
  }

  @Test(expected = ProviderMismatchException.class)
  public void providerMismatch() throws IOException {
    Path root = Paths.get("");
    this.rule.getFileSystem().provider().move(root, root);
  }



  @Test
  public void readAttributes() throws IOException, ParseException {
    FileSystem fileSystem = this.rule.getFileSystem();
    Path patch = fileSystem.getPath("/file.txt");

    Files.createFile(patch);

    SimpleDateFormat format = new SimpleDateFormat("yyyy-MM-dd'T'HH:mm:ss");
    FileTime lastModifiedTime = FileTime.fromMillis(format.parse("2012-11-07T20:30:22").getTime());
    FileTime lastAccessTime = FileTime.fromMillis(format.parse("2012-10-07T20:30:22").getTime());
    FileTime createTime = FileTime.fromMillis(format.parse("2012-09-07T20:30:22").getTime());

    BasicFileAttributeView basicFileAttributeView = Files.getFileAttributeView(patch, BasicFileAttributeView.class);
    basicFileAttributeView.setTimes(lastModifiedTime, lastAccessTime, createTime);

    Map<String, Object> attributes = Files.readAttributes(patch, "lastModifiedTime,lastAccessTime,size");

    Map<String, Object> expected = new HashMap<String, Object>(3);
    expected.put("size", 0L);
    expected.put("lastModifiedTime", lastModifiedTime);
    expected.put("lastAccessTime", lastAccessTime);

    assertEquals(expected, attributes);
  }




  @Test
  public void notChangingAttributes() throws IOException, ParseException {
    // https://github.com/marschall/memoryfilesystem/issues/16
    FileSystem fileSystem = this.rule.getFileSystem();
    Path source = fileSystem.getPath("/source.txt");
    Files.createFile(source);

    SimpleDateFormat format = new SimpleDateFormat("yyyy-MM-dd'T'HH:mm:ss");
    FileTime originalTime = FileTime.fromMillis(format.parse("2011-11-01T20:30:15").getTime());
    FileTime newTime = FileTime.fromMillis(format.parse("2012-11-07T20:30:22").getTime());

    BasicFileAttributeView attributeView = Files.getFileAttributeView(source, BasicFileAttributeView.class);
    attributeView.setTimes(originalTime, originalTime, originalTime);

    BasicFileAttributes attributes = Files.readAttributes(source, BasicFileAttributes.class);
    attributeView.setTimes(newTime, newTime, newTime);

    assertEquals(originalTime, attributes.lastModifiedTime());
    assertEquals(originalTime, attributes.lastAccessTime());
    assertEquals(originalTime, attributes.creationTime());
  }

  @Test
  public void setTimesNull() throws IOException, ParseException {
    FileSystem fileSystem = this.rule.getFileSystem();
    Path source = fileSystem.getPath("/source.txt");
    Files.createFile(source);

    SimpleDateFormat format = new SimpleDateFormat("yyyy-MM-dd'T'HH:mm:ss");
    FileTime originalTime = FileTime.fromMillis(format.parse("2011-11-01T20:30:15").getTime());
    FileTime lastModifiedTime = FileTime.fromMillis(format.parse("2012-11-07T20:30:22").getTime());
    FileTime lastAccessedTime = FileTime.fromMillis(format.parse("2012-10-07T20:30:22").getTime());
    FileTime createTime = FileTime.fromMillis(format.parse("2012-09-07T20:30:22").getTime());

    Files.getFileAttributeView(source, BasicFileAttributeView.class).setTimes(originalTime, originalTime, originalTime);

    Files.getFileAttributeView(source, BasicFileAttributeView.class).setTimes(null, null, createTime);
    assertEquals(createTime, Files.getAttribute(source, "creationTime"));
    assertEquals(originalTime, Files.getAttribute(source, "lastModifiedTime"));
    assertEquals(originalTime, Files.getAttribute(source, "lastAccessTime"));

    Files.getFileAttributeView(source, BasicFileAttributeView.class).setTimes(null, lastAccessedTime, null);
    assertEquals(createTime, Files.getAttribute(source, "creationTime"));
    assertEquals(originalTime, Files.getAttribute(source, "lastModifiedTime"));
    assertEquals(lastAccessedTime, Files.getAttribute(source, "lastAccessTime"));

    Files.getFileAttributeView(source, BasicFileAttributeView.class).setTimes(lastModifiedTime, null, null);
    assertEquals(createTime, Files.getAttribute(source, "creationTime"));
    assertEquals(lastModifiedTime, Files.getAttribute(source, "lastModifiedTime"));
    assertEquals(lastAccessedTime, Files.getAttribute(source, "lastAccessTime"));
  }

  @Test
  public void regressionIssue46() throws IOException {
    Path path = this.rule.getFileSystem().getPath("existing.zip");
    Files.createFile(path);
    FileTime time = FileTime.fromMillis(System.currentTimeMillis());
    Files.setAttribute(path, "basic:lastModifiedTime", time);
  }

  @Test
  public void inputStreamDoubleClose() throws IOException {
    // regression test for
    // https://github.com/marschall/memoryfilesystem/issues/49
    Path path = this.rule.getFileSystem().getPath("double-close.txt");

    Files.write(path, new byte[]{1, 2, 3});
    try (InputStream stream = Files.newInputStream(path)) {
      // intentionally double close
      stream.close();
    }

    try (InputStream stream = Files.newInputStream(path)) {
      // make sure we get no exception
    }
  }

  @Test
  public void outputStreamDoubleClose() throws IOException {
    // regression test for
    // https://github.com/marschall/memoryfilesystem/issues/49
    Path path = this.rule.getFileSystem().getPath("double-close.txt");

    try (OutputStream stream = Files.newOutputStream(path, CREATE_NEW)) {
      // intentionally double close
      stream.close();
    }

    try (OutputStream stream = Files.newOutputStream(path, WRITE)) {
      // make sure we get no exception
    }
  }

  @Test
  public void byteChannelDoubleClose() throws IOException {
    // regression test for
    // https://github.com/marschall/memoryfilesystem/issues/49
    Path path = this.rule.getFileSystem().getPath("double-close.txt");

    try (SeekableByteChannel channel = Files.newByteChannel(path, CREATE_NEW)) {
      // intentionally double close
      channel.close();
    }

    try (SeekableByteChannel channel = Files.newByteChannel(path)) {
      // make sure we get no exception
    }
  }


  /**
   * Regression test for <a href="https://github.com/marschall/memoryfilesystem/issues/47">Issue 47</a>.
   */
  @Test
  public void symLinkDirectory() throws IOException {
    Path parent = this.rule.getFileSystem().getPath("/linkParent");
    Files.createDirectories(parent);
    Path target = this.rule.getFileSystem().getPath("/target");
    Files.createDirectories(target);
    Path link = parent.resolve("link");
    Files.createSymbolicLink(link, target);

    Files.write(link.resolve("kid"), "hallo".getBytes(US_ASCII));
  }



  /**
   * Regression test for <a href="https://github.com/marschall/memoryfilesystem/issues/55">Issue 55</a>.
   */
  @Test
  public void unsupportedViews() throws IOException {
    Path root = this.rule.getFileSystem().getPath("/");
    PosixFileAttributeView unsupportedView = Files.getFileAttributeView(root, PosixFileAttributeView.class);
    assertNull(unsupportedView);
  }

  @Test
  public void channelWriteTruncateExisting() throws IOException {
    Path file = this.rule.getFileSystem().getPath("/file.txt");
    Files.createFile(file);
    try (SeekableByteChannel channel = Files.newByteChannel(file, WRITE, APPEND, TRUNCATE_EXISTING)) {
      fail("APPEND and TRUNCATE_EXISTING and should not work");
    } catch (IllegalArgumentException e) {
      // should reach here
    }
  }

  @Test
  public void outputStreamWriteTruncateExisting() throws IOException {
    Path file = this.rule.getFileSystem().getPath("/file.txt");
    Files.createFile(file);
    try (OutputStream outputStream = Files.newOutputStream(file, APPEND, TRUNCATE_EXISTING)) {
      fail("APPEND and TRUNCATE_EXISTING and should not work");
    } catch (IllegalArgumentException e) {
      // should reach here
    }
  }


  @Test
  public void fromUriSingleSlash() throws IOException, URISyntaxException {
    Path root = this.rule.getFileSystem().getPath("/root");
    Files.createFile(root);
    Path singleSlash = Paths.get(URI.create("memory:name:/root"));
    Path doubleSlash = Paths.get(URI.create("memory:name:///root"));

    assertThat(singleSlash, isSameFile(root));
    assertThat(doubleSlash, isSameFile(root));
  }

  @Test
  public void toUriDifferentFileSystem() {
    URI uri = URI.create("file:///etc/passwd");
    try {
      this.rule.getFileSystem().provider().getPath(uri);
      fail("URI " + uri + " should be invalid");
    } catch (IllegalArgumentException e) {
      // should reach here
    }
  }

  static final class CompletionHandlerStub<V, A> implements CompletionHandler<V, A> {

    private volatile V result;
    private volatile A attachment;
    private volatile boolean completed;
    private volatile Throwable exception;
    private volatile boolean failed;
    private final CountDownLatch countDownLatch;

    CompletionHandlerStub() {
      this.countDownLatch = new CountDownLatch(1);
    }

    @Override
    public void completed(V result, A attachment) {
      this.result = result;
      this.attachment = attachment;
      this.completed = true;
      this.countDownLatch.countDown();
    }

    @Override
    public void failed(Throwable exception, A attachment) {
      this.exception = exception;
      this.attachment = attachment;
      this.failed = true;
      this.countDownLatch.countDown();
    }

    void await() throws InterruptedException {
      this.countDownLatch.await();
    }

    V getResult() {
      return this.result;
    }

    A getAttachment() {
      return this.attachment;
    }

    boolean isCompleted() {
      return this.completed;
    }

    Throwable getException() {
      return this.exception;
    }

    boolean isFailed() {
      return this.failed;
    }

  }


}<|MERGE_RESOLUTION|>--- conflicted
+++ resolved
@@ -1811,7 +1811,6 @@
   }
 
   @Test
-<<<<<<< HEAD
   public void pathOfFileAlreadyExistsException() throws IOException {
     FileSystem fileSystem = this.rule.getFileSystem();
 
@@ -1832,14 +1831,14 @@
     } catch (FileAlreadyExistsException e) {
       assertEquals("/sub/path", e.getFile());
     }
-
-=======
+  }
+
+  @Test
   public void createDirectoriesWithRoot() throws IOException {
     FileSystem fileSystem = this.rule.getFileSystem();
     Path root = fileSystem.getPath("/");
     assertThat(root, exists());
     assertEquals(Files.createDirectories(root), root);
->>>>>>> 1058b8a3
   }
 
   @Test
